# -*- coding: utf-8 -*-

"""Main module."""
import collections
import json
import logging
import os
import pprint
import re
import select
import sys
import time
from datetime import datetime, timedelta
from typing import Dict, Generator, List, Optional

import click
import psycopg2
import sqlalchemy as sa
from sqlalchemy.sql import Values

from . import __version__
from .base import Base, compiled_query, get_foreign_keys
from .constants import (
    DELETE,
    INSERT,
    META,
    PRIMARY_KEY_DELIMITER,
    TG_OP,
    TRUNCATE,
    UPDATE,
)
from .elastichelper import ElasticHelper
from .exc import PrimaryKeyNotFoundError, RDSError, SchemaError, SuperUserError
from .node import (
    get_node,
    Node,
    traverse_breadth_first,
    traverse_post_order,
    Tree,
)
from .plugin import Plugins
from .querybuilder import QueryBuilder
from .redisqueue import RedisQueue
from .settings import (
    POLL_TIMEOUT,
    REDIS_POLL_INTERVAL,
    REPLICATION_SLOT_CLEANUP_INTERVAL,
)
from .transform import get_private_keys, transform
from .utils import get_config, show_settings, threaded, Timer

logger = logging.getLogger(__name__)


class Sync(Base):
    """Main application class for Sync."""

    def __init__(
        self,
        document: Dict,
        verbose: Optional[bool] = False,
        params: Optional[Dict] = None,
        validate: Optional[bool] = True,
        repl_slots: Optional[bool] = True,
    ):
        """Constructor."""
        params = params or {}
        self.index = document["index"]
        self.pipeline = document.get("pipeline")
        self.plugins = document.get("plugins", [])
        self.nodes = document.get("nodes", {})
        self.setting = document.get("setting")
        self.routing = document.get("routing")
        super().__init__(
            document.get("database", self.index), verbose=verbose, **params
        )
        self.es = ElasticHelper()
        self.__name = re.sub(
            "[^0-9a-zA-Z_]+", "", f"{self.database}_{self.index}"
        )
        self._checkpoint = None
        self._plugins = None
        self._truncate = False
        self._checkpoint_file = f".{self.__name}"
        self.redis = RedisQueue(self.__name)
        self.tree = Tree(self)
        self._last_truncate_timestamp = datetime.now()
        if validate:
            self.validate(repl_slots=repl_slots)
            self.create_setting()
        self.query_builder = QueryBuilder(self, verbose=self.verbose)

    def validate(self, repl_slots: Optional[bool] = True):
        """Perform all validation right away."""

        # ensure v2 compatible schema
        if not isinstance(self.nodes, dict):
            raise SchemaError(
                "Incompatible schema. Please run v2 schema migration"
            )

        self.connect()
        if self.plugins:
            self._plugins = Plugins("plugins", self.plugins)

        max_replication_slots = self.pg_settings("max_replication_slots")
        try:
            if int(max_replication_slots) < 1:
                raise TypeError
        except TypeError:
            raise RuntimeError(
                "Ensure there is at least one replication slot defined "
                "by setting max_replication_slots=1"
            )

        wal_level = self.pg_settings("wal_level")
        if not wal_level or wal_level.lower() != "logical":
            raise RuntimeError(
                "Enable logical decoding by setting wal_level=logical"
            )

        rds_logical_replication = self.pg_settings("rds.logical_replication")

        if rds_logical_replication:
            if rds_logical_replication.lower() == "off":
                raise RDSError("rds.logical_replication is not enabled")
        else:
            if not (
                self.has_permission(
                    self.engine.url.username,
                    "usesuper",
                )
                or self.has_permission(
                self.engine.url.username,
                "userepl",
            )
            ):
                raise SuperUserError(
                    f'PG_USER "{self.engine.url.username}" needs to be '
                    f"superuser or have replication role permission to "
                    f"perform this action. "
                    f"Ensure usesuper or userepl is True in pg_user"
                )

        if self.index is None:
            raise ValueError("Index is missing for document")

        # ensure we have bootstrapped and the replication slot exists
        if repl_slots:
            if not self.replication_slots(self.__name):
                raise RuntimeError(
                    f'Replication slot "{self.__name}" does not exist.\n'
                    f'Make sure you have run "bootstrap".'
                )

        root = self.tree.build(self.nodes)
        root.display()
        for node in traverse_breadth_first(root):
            pass

    def create_setting(self) -> None:
        """Create Elasticsearch setting and mapping if required."""
        root = self.tree.build(self.nodes)
        self.es._create_setting(
            self.index,
            root,
            setting=self.setting,
            routing=self.routing,
        )

    def setup(self) -> None:
        """Create the database triggers and replication slot."""
        self.teardown(drop_view=False)

        for schema in self.schemas:
            tables = set([])
            # tables with user defined foreign keys
            user_defined_fkey_tables = {}

            root = self.tree.build(self.nodes)
            for node in traverse_breadth_first(root):
                if node.schema != schema:
                    continue
                tables |= set(node.relationship.through_tables)
                tables |= set([node.table])
                # we want to get both the parent and the child keys here
                # even though only one of them is the foreign_key.
                # this is because we define both in the schema but
                # do not specify which table is the foreign key.
                columns = []
                if node.relationship.foreign_key.parent:
                    columns.extend(node.relationship.foreign_key.parent)
                if node.relationship.foreign_key.child:
                    columns.extend(node.relationship.foreign_key.child)
                if columns:
                    user_defined_fkey_tables.setdefault(node.table, set([]))
                    user_defined_fkey_tables[node.table] |= set(columns)
            if tables:
                self.create_triggers(schema, tables=tables)
                self.create_view(schema, tables, user_defined_fkey_tables)
        self.create_replication_slot(self.__name)

    def teardown(self, drop_view: Optional[bool] = True) -> None:
        """Drop the database triggers and replication slot."""

        try:
            os.unlink(self._checkpoint_file)
        except OSError:
            pass

        for schema in self.schemas:
            tables = set([])
            root = self.tree.build(self.nodes)
            for node in traverse_breadth_first(root):
                tables |= set(node.relationship.through_tables)
                tables |= set([node.table])
            self.drop_triggers(schema=schema, tables=tables)
            if drop_view:
                self.drop_view(schema=schema)
        self.drop_replication_slot(self.__name)

    def get_doc_id(self, primary_keys: List[str]) -> str:
        """Get the Elasticsearch document id from the primary keys."""
        if not primary_keys:
            raise PrimaryKeyNotFoundError(
                "No primary key found on target table"
            )
        return f"{PRIMARY_KEY_DELIMITER}".join(map(str, primary_keys))

    def logical_slot_changes(
        self, txmin: Optional[int] = None, txmax: Optional[int] = None
    ) -> None:
        """
        Process changes from the db logical replication logs.

        Here, we are grouping all rows of the same table and tg_op
        and processing them as a group in bulk.
        This is more efficient.
        e.g [
            {'tg_op': INSERT, 'table': A, ...},
            {'tg_op': INSERT, 'table': A, ...},
            {'tg_op': INSERT, 'table': A, ...},
            {'tg_op': DELETE, 'table': A, ...},
            {'tg_op': DELETE, 'table': A, ...},
            {'tg_op': INSERT, 'table': A, ...},
            {'tg_op': INSERT, 'table': A, ...},
        ]

        We will have 3 groups being synced together in one execution
        First 3 INSERT, Next 2 DELETE and then the next 2 INSERT.
        Perhaps this could be improved but this is the best approach so far.

        TODO: We can also process all INSERTS together and rearrange
        them as done below
        """
        rows = self.logical_slot_peek_changes(
            self.__name,
            txmin=txmin,
            txmax=txmax,
            upto_nchanges=None,
        )

        rows = rows or []
        payloads = []
        _rows = []

        for row in rows:
            if re.search(r"^BEGIN", row.data) or re.search(
                r"^COMMIT", row.data
            ):
                continue
            _rows.append(row)

        for i, row in enumerate(_rows):

            logger.debug(f"txid: {row.xid}")
            logger.debug(f"data: {row.data}")
            # TODO: optimize this so we are not parsing the same row twice
            try:
                payload = self.parse_logical_slot(row.data)
            except Exception as e:
                logger.exception(
                    f"Error parsing row: {e}\nRow data: {row.data}"
                )
                raise
            payloads.append(payload)

            j = i + 1
            if j < len(_rows):
                try:
                    payload2 = self.parse_logical_slot(_rows[j].data)
                except Exception as e:
                    logger.exception(
                        f"Error parsing row: {e}\nRow data: {_rows[j].data}"
                    )
                    raise

                if (
                    payload["tg_op"] != payload2["tg_op"]
                    or payload["table"] != payload2["table"]
                ):
                    self.sync(self._payloads(payloads))
                    payloads = []
            elif j == len(_rows):
                self.sync(self._payloads(payloads))
                payloads = []

        if rows:
            self.logical_slot_get_changes(
                self.__name,
                txmin=txmin,
                txmax=txmax,
                upto_nchanges=len(rows),
            )

    def _payload_data(self, payload: Dict) -> Dict:
        """Extract the payload data from the payload."""
        payload_data = payload.get("new")
        if payload["tg_op"] == DELETE:
            if payload.get("old"):
                payload_data = payload.get("old")
        return payload_data

    def _insert(
        self, node: Node, root: Node, filters: Dict, payloads: Dict
    ) -> None:

        if node.table in self.tree.nodes:

            if node.table == root.table:

                for payload in payloads:
                    payload_data = self._payload_data(payload)
                    primary_values = [
                        payload_data[key] for key in node.model.primary_keys
                    ]
                    primary_fields = dict(
                        zip(node.model.primary_keys, primary_values)
                    )
                    filters[node.table].append(
                        {key: value for key, value in primary_fields.items()}
                    )

            else:

                if not node.parent:
                    logger.exception(
                        f"Could not get parent from node: {node.name}"
                    )
                    raise

                # set the parent as the new entity that has changed
                filters[node.parent.table] = []
                foreign_keys = self.query_builder._get_foreign_keys(
                    node.parent,
                    node,
                )

                for payload in payloads:
                    payload_data = self._payload_data(payload)
                    for i, key in enumerate(foreign_keys[node.name]):
                        value = payload_data[key]
                        filters[node.parent.table].append(
                            {foreign_keys[node.parent.name][i]: value}
                        )

        else:

            # handle case where we insert into a through table
            # set the parent as the new entity that has changed
            filters[node.parent.table] = []
            foreign_keys = get_foreign_keys(
                node.parent,
                node,
            )

            for payload in payloads:
                payload_data = self._payload_data(payload)
                for i, key in enumerate(foreign_keys[node.name]):
                    value = payload_data[key]
                    filters[node.parent.table].append(
                        {foreign_keys[node.parent.name][i]: value}
                    )

        return filters

    def _update(
        self,
        node: Node,
        root: Node,
        filters: Dict,
        payloads: Dict,
        extra: Dict,
    ) -> None:

        if node.table == root.table:

            # Here, we are performing two operations:
            # 1) Build a filter to sync the updated record(s)
            # 2) Delete the old record(s) in Elasticsearch if the
            #    primary key has changed
            #   2.1) This is crucial otherwise we can have the old
            #        and new document in Elasticsearch at the same time
            docs = []
            for payload in payloads:
                payload_data = self._payload_data(payload)
                primary_values = [
                    payload_data[key] for key in node.model.primary_keys
                ]
                primary_fields = dict(
                    zip(node.model.primary_keys, primary_values)
                )
                filters[node.table].append(
                    {key: value for key, value in primary_fields.items()}
                )

                old_values = []
                for key in root.model.primary_keys:
                    if key in payload.get("old").keys():
                        old_values.append(payload.get("old")[key])

                new_values = [
                    payload.get("new")[key] for key in root.model.primary_keys
                ]

                if (
                    len(old_values) == len(new_values)
                    and old_values != new_values
                ):
                    doc = {
                        "_id": self.get_doc_id(old_values),
                        "_index": self.index,
                        "_op_type": "delete",
                    }
                    if self.routing:
                        doc["_routing"] = old_values[self.routing]
                    if self.es.version[0] < 7:
                        doc["_type"] = "_doc"
                    docs.append(doc)

            if docs:
                self.es.bulk(self.index, docs)

        else:

            # update the child tables
            for payload in payloads:
                _filters = []
                fields = collections.defaultdict(list)

                payload_data = self._payload_data(payload)

                primary_values = [
                    payload_data[key] for key in node.model.primary_keys
                ]
                primary_fields = dict(
                    zip(node.model.primary_keys, primary_values)
                )

                for key, value in primary_fields.items():
                    fields[key].append(value)
                    if None in payload["new"].values():
                        extra["table"] = node.table
                        extra["column"] = key

                if None in payload["old"].values():
                    for key, value in primary_fields.items():
                        fields[key].append(0)

                # Previously, the code would ask elastic search for all the parents involved to
                # build out the where clause. If we have many parents referencing the same child (obs def -> obs)
                # then we are going to have scaling issues.
                # However, at least one level down, we know that the parent has a reference to the child by id so we
                # can just select  all the parents that have the child id match. A single where rather than thousands
                # of "where a or b or c or d...".
                # I think there are still issues here with respect to a deeper hierarchy that need to be tackled,
                # so this is probably insufficient, but it's a good start. (i.e. this only handles the case where
                # parent == root right now.   If a child of a child of a child changes then we need to trigger
                # updates accordingly. TODO  Validate that this works and fix if not
                fkeys_alltables = self.query_builder._get_foreign_keys(
                    node.parent,
                    node,
                )

<<<<<<< HEAD
                # also handle foreign_keys
                if node.parent:
                    fields = collections.defaultdict(list)
                    foreign_keys = get_foreign_keys(
                        node.parent,
                        node,
                    )
                    foreign_values = [
                        payload.get("new", {}).get(k)
                        for k in foreign_keys[node.name]
                    ]
=======
                # Deal with parent primary keys that match up with our foreign key. indicates parent needs to change
                es_updated = False
                root_foreign_keys = fkeys_alltables[root.name]
                for pkey in root.primary_keys:
                    for fkey in root_foreign_keys:
                        if pkey.name == fkey:
                            # Primary key of table matches foreign key reference. Add where clause for parent
                            # If payload old fkey == payload new fkey we can optimize. For now, we hit es for
                            # context as we don't know if they are different or not. Additionally, the "OR" optimization
                            # below is probably not necessary since this will just be a handful of items.
                            _filters = _filters + self._update_using_es(payload, root, node, fields)
                            es_updated = True

                if not es_updated:
                    for key, value in primary_fields.items():
>>>>>>> 40bbfdc7

                        for fkey in root_foreign_keys:
                            where = {fkey: value}
                            _filters.append(where);
                        if None in payload["new"].values():
                            extra["table"] = node.table
                            extra["column"] = key

                if _filters:
                    filters[root.table].extend(_filters)

        return filters

<<<<<<< HEAD
    def _delete(
        self, node: Node, root: Node, filters: Dict, payloads: Dict
    ) -> None:
=======
    def _update_using_es(self, payload, root, node, fields):
        _es_based_filters = []
        for doc_id in self.es._search(self.index, node.table, fields):
            params = doc_id.split(PRIMARY_KEY_DELIMITER)
            where = {key: params[i] for i, key in enumerate(root.model.primary_keys)}
            _es_based_filters.append(where)

        # also handle foreign_keys
        if node.parent:
            fields = collections.defaultdict(list)
            foreign_keys = self.query_builder._get_foreign_keys(
                node.parent,
                node,
            )
            foreign_values = [
                payload.get("new", {}).get(k)
                for k in foreign_keys[node.name]
            ]

            for key in [key.name for key in node.primary_keys]:
                for value in foreign_values:
                    if value:
                        fields[key].append(value)
            # TODO: we should combine this with the filter above
            # so we only hit Elasticsearch once
            for doc_id in self.es._search(
                self.index,
                node.parent.table,
                fields,
            ):
                params = doc_id.split(PRIMARY_KEY_DELIMITER)
                where = {key: params[i] for i, key in enumerate(root.model.primary_keys)}
                _es_based_filters.append(where)

            return _es_based_filters

    def _delete(self, node, root, filters, payloads):
>>>>>>> 40bbfdc7

        # when deleting a root node, just delete the doc in Elasticsearch
        if node.table == root.table:

            docs = []
            for payload in payloads:
                payload_data = self._payload_data(payload)
                root_primary_values = [
                    payload_data[key] for key in root.model.primary_keys
                ]
                doc = {
                    "_id": self.get_doc_id(root_primary_values),
                    "_index": self.index,
                    "_op_type": "delete",
                }
                if self.routing:
                    doc["_routing"] = payload_data[self.routing]
                if self.es.version[0] < 7:
                    doc["_type"] = "_doc"
                docs.append(doc)
            if docs:
                self.es.bulk(self.index, docs)

        else:

            # when deleting the child node, find the doc _id where
            # the child keys match in private, then get the root doc_id and
            # re-sync the child tables
            for payload in payloads:
                payload_data = self._payload_data(payload)
                primary_values = [
                    payload_data[key] for key in node.model.primary_keys
                ]
                primary_fields = dict(
                    zip(node.model.primary_keys, primary_values)
                )
                fields = collections.defaultdict(list)

                _filters = []
                for key, value in primary_fields.items():
                    fields[key].append(value)

                for doc_id in self.es._search(self.index, node.table, fields):
                    where = {}
                    params = doc_id.split(PRIMARY_KEY_DELIMITER)
                    for i, key in enumerate(root.model.primary_keys):
                        where[key] = params[i]

                    _filters.append(where)

                if _filters:
                    filters[root.table].extend(_filters)

        return filters

    def _truncate(self, node: Node, root: Node, filters: Dict) -> None:

        if node.table == root.table:

            docs = []
            for doc_id in self.es._search(self.index, node.table):
                doc = {
                    "_id": doc_id,
                    "_index": self.index,
                    "_op_type": "delete",
                }
                if self.es.version[0] < 7:
                    doc["_type"] = "_doc"
                docs.append(doc)
            if docs:
                self.es.bulk(self.index, docs)

        else:

            _filters = []
            for doc_id in self.es._search(self.index, node.table):
                where = {}
                params = doc_id.split(PRIMARY_KEY_DELIMITER)
                for i, key in enumerate(root.model.primary_keys):
                    where[key] = params[i]
                _filters.append(where)
            if _filters:
                filters[root.table].extend(_filters)

        return filters

    def _payloads(self, payloads: List[Dict]) -> None:
        """
        The "payloads" is a list of payload operations to process together.

        The basic assumption is that all payloads in the list have the
        same tg_op and table name.

        e.g:
        [
            {
                'tg_op': 'INSERT',
                'table': 'book',
                'old': {'id': 1}, 'new': {'id': 4}
            },
            {
                'tg_op': 'INSERT',
                'table': 'book',
                'old': {'id': 2}, 'new': {'id': 5}
            },
            {   'tg_op': 'INSERT',
                'table': 'book',
                'old': {'id': 3}, 'new': {'id': 6},
            }
            ...
        ]

        """
        payload = payloads[0]
        tg_op = payload["tg_op"]
        table = payload["table"]
        if tg_op not in TG_OP:
            logger.exception(f"Unknown tg_op {tg_op}")
            raise

        # we might receive an event triggered for a table
        # that is not in the tree node.
        # e.g a through table which we need to react to.
        # in this case, we find the parent of the through
        # table and force a re-sync.
        if (
            table not in self.tree.nodes
            and table not in self.tree.through_nodes
        ):
            return

        node = get_node(self.tree, table, self.nodes)
        root = get_node(self.tree, self.nodes["table"], self.nodes)

        for payload in payloads:
            payload_data = self._payload_data(payload)
            # this is only required for the non truncate tg_ops
            if payload_data:
                if not set(node.model.primary_keys).issubset(
                    set(payload_data.keys())
                ):
                    logger.exception(
                        f"Primary keys {node.model.primary_keys} not subset "
                        f"of payload data {payload_data.keys()} for table "
                        f"{payload['schema']}.{payload['table']}"
                    )
                    raise

        logger.debug(f"tg_op: {tg_op} table: {node.name}")

        filters = {node.table: [], root.table: []}
        extra = {}

        if tg_op == INSERT:
            filters = self._insert(
                node,
                root,
                filters,
                payloads,
            )

        if tg_op == UPDATE:
            filters = self._update(
                node,
                root,
                filters,
                payloads,
                extra,
            )

        if tg_op == DELETE:
            filters = self._delete(
                node,
                root,
                filters,
                payloads,
            )

        if tg_op == TRUNCATE:
            filters = self._truncate(node, root, filters)

        # If there are no filters, then don't execute the sync query
        # otherwise we would end up performing a full query
        # and sync the entire db!
        if any(filters.values()):
            yield from self._sync(filters=filters, extra=extra)

    def _build_filters(self, filters: List[Dict], node: Node) -> None:
        """
        Build SQLAlchemy filters.

        NB:
        assumption dictionary is an AND and list is an OR

        filters['book'] = [
            {'id': 1, 'uid': '001'},
            {'id': 2, 'uid': '002'}
        ]
        """
        if filters.get(node.table):
            _filters = []
            keys = set([])
            values = set([])
            for _filter in filters.get(node.table):
                where = []
                for key, value in _filter.items():
                    where.append(getattr(node.model.c, key) == value)
                    keys.add(key)
                    values.add(value)
                _filters.append(sa.and_(*where))

            if len(keys) == 1:
                # If we have the same key then the node does not have a
                # compound primary key
                column = list(keys)[0]
                node._filters.append(
                    getattr(node.model.c, column).in_(
                        sa.select(
                            Values(sa.column(column))
                            .data(
                                [
                                    (
                                        getattr(
                                            node.model.c, column
                                        ).type.python_type(value),
                                    )
                                    for value in values
                                ]
                            )
                            .alias("x")
                        )
                    )
                )
            else:
                node._filters.append(sa.or_(*_filters))

    def _sync(
        self,
        filters: Optional[Dict] = None,
        txmin: Optional[int] = None,
        txmax: Optional[int] = None,
        extra: Optional[Dict] = None,
    ) -> Generator:
        if filters is None:
            filters = {}

        root = self.tree.build(self.nodes)

        self.query_builder.isouter = True

        for node in traverse_post_order(root):

            self._build_filters(filters, node)

            if node.is_root:
                if txmin:
                    node._filters.append(
                        sa.cast(
                            sa.cast(
                                node.model.c.xmin,
                                sa.Text,
                            ),
                            sa.BigInteger,
                        )
                        >= txmin
                    )
                if txmax:
                    node._filters.append(
                        sa.cast(
                            sa.cast(
                                node.model.c.xmin,
                                sa.Text,
                            ),
                            sa.BigInteger,
                        )
                        < txmax
                    )

            try:
                self.query_builder.build_queries(node)
            except Exception as e:
                logger.exception(f"Exception {e}")
                raise

        if self.verbose:
            compiled_query(node._subquery, "Query")

        with click.progressbar(
            length=self.fetchcount(node._subquery),
            show_pos=True,
            show_percent=True,
            show_eta=True,
            fill_char="=",
            empty_char="-",
            width=50,
        ) as bar:

            for i, (keys, row, primary_keys) in enumerate(
                self.fetchmany(node._subquery)
            ):
                bar.update(1)

                row = transform(row, self.nodes)
                row[META] = get_private_keys(keys)
                if extra:
                    if extra["table"] not in row[META]:
                        row[META][extra["table"]] = {}
                    if extra["column"] not in row[META][extra["table"]]:
                        row[META][extra["table"]][extra["column"]] = []
                    row[META][extra["table"]][extra["column"]].append(0)

                if self.verbose:
                    print(f"{(i + 1)})")
                    print(f"Pkeys: {primary_keys}")
                    pprint.pprint(row)
                    print("-" * 10)

                doc = {
                    "_id": self.get_doc_id(primary_keys),
                    "_index": self.index,
                    "_source": row,
                }

                if self.routing:
                    doc["_routing"] = row[self.routing]

                if self.es.version[0] < 7:
                    doc["_type"] = "_doc"

                plugin_output_n = 0

                if self._plugins:
                    xs = self._plugins.transform([doc])

                    while x := next(xs, None):
                        if self.pipeline:
                            x["pipeline"] = self.pipeline

                        plugin_output_n += 1

                        yield {**doc, **x}

                # skip record when plugin has returned multiple records
                if plugin_output_n > 1:
                    continue

                if self.pipeline:
                    doc["pipeline"] = self.pipeline

                yield doc

    def sync(self, docs: Generator) -> None:
        """
        Pull sync data from generator to Elasticsearch.
        """
        try:
            self.es.bulk(self.index, docs)
        except Exception as e:
            logger.exception(f"Exception {e}")
            raise

    @property
    def checkpoint(self) -> int:
        """Save the current txid as the checkpoint."""
        if os.path.exists(self._checkpoint_file):
            with open(self._checkpoint_file, "r") as fp:
                self._checkpoint = int(fp.read().split()[0])
        return self._checkpoint

    @checkpoint.setter
    def checkpoint(self, value: Optional[str] = None) -> None:
        if value is None:
            raise ValueError("Cannot assign a None value to checkpoint")
        with open(self._checkpoint_file, "w+") as fp:
            fp.write(f"{value}\n")
        self._checkpoint = value

    @threaded
    def poll_redis(self) -> None:
        """Consumer which polls Redis continuously."""
        while True:
            payloads = self.redis.bulk_pop()
            if payloads:
                logger.debug(f"poll_redis: {payloads}")
                self.on_publish(payloads)
            time.sleep(REDIS_POLL_INTERVAL)

    @threaded
    def poll_db(self) -> None:
        """
        Producer which polls Postgres continuously.

        Receive a notification message from the channel we are listening on
        """
        conn = self.engine.connect().connection
        conn.set_isolation_level(
            psycopg2.extensions.ISOLATION_LEVEL_AUTOCOMMIT
        )
        cursor = conn.cursor()
        channel = self.database
        cursor.execute(f'LISTEN "{channel}"')
        logger.debug(f'Listening for notifications on channel "{channel}"')

        i = 0
        j = 0

        while True:
            # NB: consider reducing POLL_TIMEOUT to increase throughout
            if select.select([conn], [], [], POLL_TIMEOUT) == ([], [], []):
                if i % 10 == 0:
                    sys.stdout.write(f"Polling db {channel}: {j:,} item(s)\n")
                    sys.stdout.flush()
                i += 1
                continue

            try:
                conn.poll()
            except psycopg2.OperationalError as e:
                logger.fatal(f"OperationalError: {e}")
                os._exit(-1)

            while conn.notifies:
                notification = conn.notifies.pop(0)
                payload = json.loads(notification.payload)
                self.redis.push(payload)
                logger.debug(f"on_notify: {payload}")
                j += 1
            i = 0

    def on_publish(self, payloads: Dict) -> None:
        """
        Redis publish event handler.

        This is triggered by poll_redis.
        It is called when an event is received from Redis.
        Deserialize the payload from Redis and sync to Elasticsearch.
        """
        logger.debug(f"on_publish len {len(payloads)}")

        # Safe inserts are insert operations that can be performed in any order
        # Optimize the safe INSERTS
        # TODO repeat this for the other place too
        # if all payload operations are INSERTS
        if set(map(lambda x: x["tg_op"], payloads)) == set([INSERT]):

            _payloads = collections.defaultdict(list)

            for payload in payloads:
                _payloads[payload["table"]].append(payload)

            for _payload in _payloads.values():
                self.sync(self._payloads(_payload))

        else:

            _payloads = []
            for i, payload in enumerate(payloads):
                _payloads.append(payload)
                j = i + 1
                if j < len(payloads):
                    payload2 = payloads[j]
                    if (
                        payload["tg_op"] != payload2["tg_op"]
                        or payload["table"] != payload2["table"]
                    ):
                        self.sync(self._payloads(_payloads))
                        _payloads = []
                elif j == len(payloads):
                    self.sync(self._payloads(_payloads))
                    _payloads = []

        txids = set(map(lambda x: x["xmin"], payloads))
        # for truncate, tg_op txids is None so skip setting the checkpoint
        if txids != set([None]):
            txmin = min(min(txids), self.txid_current) - 1
            self.checkpoint = txmin

    def pull(self) -> None:
        """Pull data from db."""
        txmin = self.checkpoint
        txmax = self.txid_current
        logger.debug(f"pull txmin: {txmin} txmax: {txmax}")
        # forward pass sync
        self.sync(self._sync(txmin=txmin, txmax=txmax))
        self.checkpoint = txmax or self.txid_current
        # now sync up to txmax to capture everything we may have missed
        self.logical_slot_changes(txmin=txmin, txmax=txmax)
        self._truncate = True

    @threaded
    def truncate_slots(self) -> None:
        """Truncate the logical replication slot."""
        while True:
            if self._truncate and (
                datetime.now()
                >= self._last_truncate_timestamp
                + timedelta(seconds=REPLICATION_SLOT_CLEANUP_INTERVAL)
            ):
                logger.debug(f"Truncating replication slot: {self.__name}")
                self.logical_slot_get_changes(self.__name, upto_nchanges=None)
                self._last_truncate_timestamp = datetime.now()
            time.sleep(0.1)

    def receive(self) -> None:
        """
        Receive events from db.

        NB: pulls as well as receives in order to avoid missing data.

        1. Buffer all ongoing changes from db to Redis.
        2. Pull everything so far and also replay replication logs.
        3. Consume all changes from Redis.
        """
        # start a background worker producer thread to poll the db and populate
        # the Redis cache
        self.poll_db()

        # sync up to current transaction_id
        self.pull()

        # start a background worker consumer thread to
        # poll Redis and populate Elasticsearch
        self.poll_redis()

        # start a background worker thread to cleanup the replication slot
        self.truncate_slots()


@click.command()
@click.option(
    "--config",
    "-c",
    help="Schema config",
    type=click.Path(exists=True),
)
@click.option("--daemon", "-d", is_flag=True, help="Run as a daemon")
@click.option("--host", "-h", help="PG_HOST override")
@click.option("--password", is_flag=True, help="Prompt for database password")
@click.option("--port", "-p", help="PG_PORT override", type=int)
@click.option(
    "--sslmode",
    help="PG_SSLMODE override",
    type=click.Choice(
        [
            "allow",
            "disable",
            "prefer",
            "require",
            "verify-ca",
            "verify-full",
        ],
        case_sensitive=False,
    ),
)
@click.option(
    "--sslrootcert",
    help="PG_SSLROOTCERT override",
    type=click.Path(exists=True),
)
@click.option("--user", "-u", help="PG_USER override")
@click.option(
    "--verbose",
    "-v",
    is_flag=True,
    default=False,
    help="Turn on verbosity",
)
@click.option(
    "--version",
    is_flag=True,
    default=False,
    help="Show version info",
)
def main(
    config,
    daemon,
    host,
    password,
    port,
    sslmode,
    sslrootcert,
    user,
    verbose,
    version,
):
    """
    main application syncer
    """
    if version:
        sys.stdout.write(f"Version: {__version__}\n")
        return

    params = {
        "user": user,
        "host": host,
        "port": port,
        "sslmode": sslmode,
        "sslrootcert": sslrootcert,
    }
    if password:
        params["password"] = click.prompt(
            "Password",
            type=str,
            hide_input=True,
        )
    params = {key: value for key, value in params.items() if value is not None}

    config = get_config(config)

    show_settings(config, params)

    with Timer():
        for document in json.load(open(config)):
            sync = Sync(
                document,
                verbose=verbose,
                params=params,
            )
            sync.pull()
            if daemon:
                sync.receive()


if __name__ == "__main__":
    main()<|MERGE_RESOLUTION|>--- conflicted
+++ resolved
@@ -482,19 +482,6 @@
                     node,
                 )
 
-<<<<<<< HEAD
-                # also handle foreign_keys
-                if node.parent:
-                    fields = collections.defaultdict(list)
-                    foreign_keys = get_foreign_keys(
-                        node.parent,
-                        node,
-                    )
-                    foreign_values = [
-                        payload.get("new", {}).get(k)
-                        for k in foreign_keys[node.name]
-                    ]
-=======
                 # Deal with parent primary keys that match up with our foreign key. indicates parent needs to change
                 es_updated = False
                 root_foreign_keys = fkeys_alltables[root.name]
@@ -510,8 +497,6 @@
 
                 if not es_updated:
                     for key, value in primary_fields.items():
->>>>>>> 40bbfdc7
-
                         for fkey in root_foreign_keys:
                             where = {fkey: value}
                             _filters.append(where);
@@ -524,11 +509,6 @@
 
         return filters
 
-<<<<<<< HEAD
-    def _delete(
-        self, node: Node, root: Node, filters: Dict, payloads: Dict
-    ) -> None:
-=======
     def _update_using_es(self, payload, root, node, fields):
         _es_based_filters = []
         for doc_id in self.es._search(self.index, node.table, fields):
@@ -565,9 +545,10 @@
 
             return _es_based_filters
 
-    def _delete(self, node, root, filters, payloads):
->>>>>>> 40bbfdc7
-
+    def _delete(
+        self, node: Node, root: Node, filters: Dict, payloads: Dict
+    ) -> None: 
+    
         # when deleting a root node, just delete the doc in Elasticsearch
         if node.table == root.table:
 
